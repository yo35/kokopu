--- conflicted
+++ resolved
@@ -20,12 +20,7 @@
  * -------------------------------------------------------------------------- */
 
 
-<<<<<<< HEAD
-=======
-'use strict';
-
 const process = require('process');
->>>>>>> 9a8f9341
 const readline = require('readline');
 const { Readable } = require('stream');
 const Client = require('ssh2-sftp-client');
