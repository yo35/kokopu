/******************************************************************************
<<<<<<< HEAD
*                                                                            *
*    This file is part of Kokopu, a JavaScript chess library.                *
*    Copyright (C) 2018-2020  Yoann Le Montagner <yo35 -at- melix.net>       *
*                                                                            *
*    This program is free software: you can redistribute it and/or           *
*    modify it under the terms of the GNU Lesser General Public License      *
*    as published by the Free Software Foundation, either version 3 of       *
*    the License, or (at your option) any later version.                     *
*                                                                            *
*    This program is distributed in the hope that it will be useful,         *
*    but WITHOUT ANY WARRANTY; without even the implied warranty of          *
*    MERCHANTABILITY or FITNESS FOR A PARTICULAR PURPOSE. See the            *
*    GNU Lesser General Public License for more details.                     *
*                                                                            *
*    You should have received a copy of the GNU Lesser General               *
*    Public License along with this program. If not, see                     *
*    <http://www.gnu.org/licenses/>.                                         *
*                                                                            *
******************************************************************************/
=======
 *                                                                            *
 *    This file is part of Kokopu, a JavaScript chess library.                *
 *    Copyright (C) 2018-2021  Yoann Le Montagner <yo35 -at- melix.net>       *
 *                                                                            *
 *    This program is free software: you can redistribute it and/or           *
 *    modify it under the terms of the GNU Lesser General Public License      *
 *    as published by the Free Software Foundation, either version 3 of       *
 *    the License, or (at your option) any later version.                     *
 *                                                                            *
 *    This program is distributed in the hope that it will be useful,         *
 *    but WITHOUT ANY WARRANTY; without even the implied warranty of          *
 *    MERCHANTABILITY or FITNESS FOR A PARTICULAR PURPOSE. See the            *
 *    GNU Lesser General Public License for more details.                     *
 *                                                                            *
 *    You should have received a copy of the GNU Lesser General               *
 *    Public License along with this program. If not, see                     *
 *    <http://www.gnu.org/licenses/>.                                         *
 *                                                                            *
 ******************************************************************************/
>>>>>>> 9faf16fc


'use strict';


var bt = require('../basetypes');
var moveDescriptor = require('../movedescriptor');
var exception = require('../exception');
var i18n = require('../i18n');

var impl = require('./impl');
var fen = require('./fen');
var attacks = require('./attacks');
var legality = require('./legality');
var moveGeneration = require('./movegeneration');


/**
* Convert the given move descriptor to standard algebraic notation.
*/
exports.getNotation = function(position, descriptor) {
	var res = '';

	// Castling move
	if(descriptor.isCastling()) {
		res = descriptor._to % 16 === 6 ? 'O-O' : 'O-O-O';
	}

	// Pawn move
	else if(Math.floor(descriptor._movingPiece / 2) === bt.PAWN) {
		if(descriptor.isCapture()) {
			res += bt.fileToString(descriptor._from % 16) + 'x';
		}
		res += bt.squareToString(descriptor._to);
		if(descriptor.isPromotion()) {
			res += '=' + bt.pieceToString(Math.floor(descriptor._finalPiece / 2)).toUpperCase();
		}
	}

	// Non-pawn move
	else {
		res += bt.pieceToString(Math.floor(descriptor._movingPiece / 2)).toUpperCase();
		res += getDisambiguationSymbol(position, descriptor._from, descriptor._to);
		if(descriptor.isCapture()) {
			res += 'x';
		}
		res += bt.squareToString(descriptor._to);
	}

	// Check/checkmate detection and final result.
	res += getCheckCheckmateSymbol(position, descriptor);
	return res;
};

exports.getFigurineNotation = function(position, descriptor) {
	var color = descriptor.color();
	var san = this.getNotation(position, descriptor);
	var fan = san.replace(/K/g, bt.figurineFromString('k', color)).
		replace(/Q/g, bt.figurineFromString('q', color)).
		replace(/R/g, bt.figurineFromString('r', color)).
		replace(/B/g, bt.figurineFromString('b', color)).
		replace(/N/g, bt.figurineFromString('n', color));
	return fan;
};

/**
 * Return the check/checkmate symbol to use for a move.
 */
function getCheckCheckmateSymbol(position, descriptor) {
	var nextPosition = impl.makeCopy(position);
	moveGeneration.play(nextPosition, descriptor);
	return moveGeneration.isCheck(nextPosition) ? (moveGeneration.hasMove(nextPosition) ? '+' : '#') : '';
}


/**
 * Return the disambiguation symbol to use for a move from `from` to `to`.
 */
function getDisambiguationSymbol(position, from, to) {
	var attackers = attacks.getAttacks(position, to, position.turn).filter(function(sq) { return position.board[sq]===position.board[from]; });

	// Disambiguation is not necessary if there less than 2 attackers.
	if(attackers.length < 2) {
		return '';
	}

	var foundNotPined = false;
	var foundOnSameRank = false;
	var foundOnSameFile = false;
	var rankFrom = Math.floor(from / 16);
	var fileFrom = from % 16;
	for(var i=0; i<attackers.length; ++i) {
		var sq = attackers[i];
		if(sq === from || isPinned(position, sq, to)) { continue; }

		foundNotPined = true;
		if(rankFrom === Math.floor(sq / 16)) { foundOnSameRank = true; }
		if(fileFrom === sq % 16) { foundOnSameFile = true; }
	}

	if(foundOnSameFile) {
		return foundOnSameRank ? bt.squareToString(from) : bt.rankToString(rankFrom);
	}
	else {
		return foundNotPined ? bt.fileToString(fileFrom) : '';
	}
}


/**
 * Whether the piece on the given square is pinned or not.
 */
function isPinned(position, sq, aimingAtSq) {
	var kingSquare = position.king[position.turn];
	if(kingSquare < 0) {
		return false;
	}

	var vector = Math.abs(kingSquare - sq);
	if(vector === 0) {
		return false;
	}
	var aimingAtVector = Math.abs(aimingAtSq - sq);

	var pinnerQueen  = bt.QUEEN  * 2 + 1 - position.turn;
	var pinnerRook   = bt.ROOK   * 2 + 1 - position.turn;
	var pinnerBishop = bt.BISHOP * 2 + 1 - position.turn;

	// Potential pinning on file or rank.
	if(vector < 8) {
		return aimingAtVector >= 8 && pinningLoockup(position, kingSquare, sq, kingSquare < sq ? 1 : -1, pinnerRook, pinnerQueen);
	}
	else if(vector % 16 === 0) {
		return aimingAtVector % 16 !==0 && pinningLoockup(position, kingSquare, sq, kingSquare < sq ? 16 : -16, pinnerRook, pinnerQueen);
	}

	// Potential pinning on diagonal.
	else if(vector % 15 === 0) {
		return aimingAtVector % 15 !==0 && pinningLoockup(position, kingSquare, sq, kingSquare < sq ? 15 : -15, pinnerBishop, pinnerQueen);
	}
	else if(vector % 17 === 0) {
		return aimingAtVector % 17 !==0 && pinningLoockup(position, kingSquare, sq, kingSquare < sq ? 17 : -17, pinnerBishop, pinnerQueen);
	}

	// No pinning for sure.
	else {
		return false;
	}
}

function pinningLoockup(position, kingSquare, targetSquare, direction, pinnerColoredPiece1, pinnerColoredPiece2) {
	for(var sq = kingSquare + direction; sq !== targetSquare; sq += direction) {
		if(position.board[sq] !== bt.EMPTY) {
			return false;
		}
	}
	for(var sq = targetSquare + direction; (sq & 0x88) === 0; sq += direction) {
		if(position.board[sq] !== bt.EMPTY) {
			return position.board[sq] === pinnerColoredPiece1 || position.board[sq] === pinnerColoredPiece2;
		}
	}
	return false;
}


/**
 * Parse a move notation for the given position.
 *
 * @returns {MoveDescriptor}
 * @throws InvalidNotation
 */
exports.parseNotation = function(position, notation, strict) {

	// General syntax
	var m = /^(?:(O-O-O)|(O-O)|([KQRBN])([a-h])?([1-8])?(x)?([a-h][1-8])|(?:([a-h])(x)?)?([a-h][1-8])(?:(=)?([KQRBNP]))?)([+#])?$/.exec(notation);
	if(m === null) {
		// try parsing as UCI move
		descriptor = parseUCI(position, notation);
		if(descriptor === null) {
			throw new exception.InvalidNotation(fen.getFEN(position, 0, 1), notation, i18n.INVALID_MOVE_NOTATION_SYNTAX);
		} else {
			// successful parse of UCI
			return descriptor;
		}
	}

	// Ensure that the position is legal.
	if(!legality.isLegal(position)) {
		throw new exception.InvalidNotation(fen.getFEN(position, 0, 1), notation, i18n.ILLEGAL_POSITION);
	}

	// CASTLING
	// m[1] -> O-O-O
	// m[2] -> O-O

	// NON-PAWN MOVE
	// m[3] -> moving piece
	// m[4] -> file disambiguation
	// m[5] -> rank disambiguation
	// m[6] -> x (capture symbol)
	// m[7] -> to

	// PAWN MOVE
	// m[ 8] -> from column (only for captures)
	// m[ 9] -> x (capture symbol)
	// m[10] -> to
	// m[11] -> = (promotion symbol)
	// m[12] -> promoted piece

	// OTHER
	// m[13] -> +/# (check/checkmate symbol)

	var descriptor = null;

	// Parse castling moves
	if(m[1] || m[2]) {
		var from = position.king[position.turn];
		if(from < 0) {
			throw new exception.InvalidNotation(fen.getFEN(position, 0, 1), notation, i18n.ILLEGAL_NO_KING_CASTLING);
		}

		var to = (m[2] ? 6 : 2) + position.turn*112;
		descriptor = moveGeneration.isCastlingLegal(position, from, to);
		if(!descriptor) {
			var message = m[2] ? i18n.ILLEGAL_KING_SIDE_CASTLING : i18n.ILLEGAL_QUEEN_SIDE_CASTLING;
			throw new exception.InvalidNotation(fen.getFEN(position, 0, 1), notation, message);
		}
	}

	// Non-pawn move
	else if(m[3]) {
		var movingPiece = bt.pieceFromString(m[3].toLowerCase());
		var to = bt.squareFromString(m[7]);
		var toContent = position.board[to];

		// Cannot take your own pieces!
		if(toContent >= 0 && toContent % 2 === position.turn) {
			throw new exception.InvalidNotation(fen.getFEN(position, 0, 1), notation, i18n.TRYING_TO_CAPTURE_YOUR_OWN_PIECES);
		}

		// Find the "from"-square candidates
		var attackers = attacks.getAttacks(position, to, position.turn).filter(function(sq) { return position.board[sq] === movingPiece*2 + position.turn; });

		// Apply disambiguation
		if(m[4]) {
			var fileFrom = bt.fileFromString(m[4]);
			attackers = attackers.filter(function(sq) { return sq%16 === fileFrom; });
		}
		if(m[5]) {
			var rankFrom = bt.rankFromString(m[5]);
			attackers = attackers.filter(function(sq) { return Math.floor(sq/16) === rankFrom; });
		}
		if(attackers.length===0) {
			var message = (m[4] || m[5]) ? i18n.NO_PIECE_CAN_MOVE_TO_DISAMBIGUATION : i18n.NO_PIECE_CAN_MOVE_TO;
			throw new exception.InvalidNotation(fen.getFEN(position, 0, 1), notation, message, m[3], m[7]);
		}

		// Compute the move descriptor for each remaining "from"-square candidate
		for(var i=0; i<attackers.length; ++i) {
			var currentDescriptor = moveGeneration.isKingSafeAfterMove(position, attackers[i], to, -1);
			if(currentDescriptor) {
				if(descriptor !== null) {
					throw new exception.InvalidNotation(fen.getFEN(position, 0, 1), notation, i18n.REQUIRE_DISAMBIGUATION, m[3], m[7]);
				}
				descriptor = currentDescriptor;
			}
		}
		if(descriptor === null) {
			var message = position.turn===bt.WHITE ? i18n.NOT_SAFE_FOR_WHITE_KING : i18n.NOT_SAFE_FOR_BLACK_KING;
			throw new exception.InvalidNotation(fen.getFEN(position, 0, 1), notation, message);
		}

		// STRICT-MODE -> check the disambiguation symbol.
		if(strict) {
			var expectedDS = getDisambiguationSymbol(position, descriptor._from, to);
			var observedDS = (m[4] ? m[4] : '') + (m[5] ? m[5] : '');
			if(expectedDS !== observedDS) {
				throw new exception.InvalidNotation(fen.getFEN(position, 0, 1), notation, i18n.WRONG_DISAMBIGUATION_SYMBOL, expectedDS, observedDS);
			}
		}
	}

	// Pawn move
	else if(m[10]) {
		var to = bt.squareFromString(m[10]);
		if(m[8]) {
			descriptor = getPawnCaptureDescriptor(position, notation, bt.fileFromString(m[8]), to);
		}
		else {
			descriptor = getPawnAdvanceDescriptor(position, notation, to);
		}

		// Ensure that the pawn move do not let a king in check.
		if(!descriptor) {
			var message = position.turn===bt.WHITE ? i18n.NOT_SAFE_FOR_WHITE_KING : i18n.NOT_SAFE_FOR_BLACK_KING;
			throw new exception.InvalidNotation(fen.getFEN(position, 0, 1), notation, message);
		}

		// Detect promotions
		if(to<8 || to>=112) {
			if(!m[12]) {
				throw new exception.InvalidNotation(fen.getFEN(position, 0, 1), notation, i18n.MISSING_PROMOTION);
			}
			var promotion = bt.pieceFromString(m[12].toLowerCase());
			if(promotion === bt.PAWN || promotion === bt.KING) {
				throw new exception.InvalidNotation(fen.getFEN(position, 0, 1), notation, i18n.INVALID_PROMOTED_PIECE, m[12]);
			}
			descriptor = moveDescriptor.makePromotion(descriptor._from, descriptor._to, descriptor._movingPiece % 2, promotion, descriptor._optionalPiece);

			// STRICT MODE -> do not forget the `=` character!
			if(strict && !m[11]) {
				throw new exception.InvalidNotation(fen.getFEN(position, 0, 1), notation, i18n.MISSING_PROMOTION_SYMBOL);
			}
		}

		// Detect illegal promotion attempts!
		else if(m[12]) {
			throw new exception.InvalidNotation(fen.getFEN(position, 0, 1), notation, i18n.ILLEGAL_PROMOTION);
		}
	}

	// STRICT MODE
	if(strict) {
		if(descriptor.isCapture() !== (m[6] || m[9])) {
			var message = descriptor.isCapture() ? i18n.MISSING_CAPTURE_SYMBOL : i18n.INVALID_CAPTURE_SYMBOL;
			throw new exception.InvalidNotation(fen.getFEN(position, 0, 1), notation, message);
		}
		var expectedCCS = getCheckCheckmateSymbol(position, descriptor);
		var observedCCS = m[13] ? m[13] : '';
		if(expectedCCS !== observedCCS) {
			throw new exception.InvalidNotation(fen.getFEN(position, 0, 1), notation, i18n.WRONG_CHECK_CHECKMATE_SYMBOL, expectedCCS, observedCCS);
		}
	}

	// Final result
	return descriptor;
};

/**
 * Delegate function for capture pawn move parsing.
 *
 * @returns {boolean|MoveDescriptor}
 */
function parseUCI(position, notation) {
	// General syntax
	var m = /(^([a-h][1-8])([a-h][1-8])([qrbn])?)$/.exec(notation);
	if(m === null) {
		throw new exception.InvalidNotation(fen.getFEN(position, 0, 1), notation, i18n.INVALID_MOVE_NOTATION_SYNTAX);
	}

	// Ensure that the position is legal.
	if(!legality.isLegal(position)) {
		throw new exception.InvalidNotation(fen.getFEN(position, 0, 1), notation, i18n.ILLEGAL_POSITION);
	}

	var descriptor = null;

	// m[2] - from
	// m[3] - to
	// m[4] - promotion piece
	var from = bt.squareFromString(m[2]);
	var to = bt.squareFromString(m[3]);
	var movingPiece = Math.floor(position.board[from] / 2);

	// Parse if castling move (KxR of same color)
	if (movingPiece === bt.KING && (position.turn === bt.WHITE ? position.board[to] === bt.WR : position.board[to] === bt.BR)) {
		if(from < 0) {
			throw new exception.InvalidNotation(fen.getFEN(position, 0, 1), notation, i18n.ILLEGAL_NO_KING_CASTLING);
		}

		var to = ((from < to) ? 6 : 2) + position.turn*112;
		descriptor = moveGeneration.isCastlingLegal(position, from, to);
		if(!descriptor) {
			var message = (from < to) ? i18n.ILLEGAL_KING_SIDE_CASTLING : i18n.ILLEGAL_QUEEN_SIDE_CASTLING;
			throw new exception.InvalidNotation(fen.getFEN(position, 0, 1), notation, message);
		} else {
			return descriptor;
		}

	} else if (movingPiece !== bt.PAWN) {
		// Piece move
		var toContent = position.board[to];

		// Cannot take your own pieces!
		if(toContent >= 0 && toContent % 2 === position.turn) {
			throw new exception.InvalidNotation(fen.getFEN(position, 0, 1), notation, i18n.TRYING_TO_CAPTURE_YOUR_OWN_PIECES);
		}

		// Find the "from"-square candidates
		var attackers = attacks.getAttacks(position, to, position.turn).filter(function(sq) { return position.board[sq] === movingPiece*2 + position.turn; });

		if(attackers.length===0) {
			throw new exception.InvalidNotation(fen.getFEN(position, 0, 1), notation, i18n.NO_PIECE_CAN_MOVE_TO, m[2]);
		}
		attackers = attackers.filter(function(sq) { return sq === from; });
		if(attackers.length===0) {
			throw new exception.InvalidNotation(fen.getFEN(position, 0, 1), notation, i18n.NO_PIECE_CAN_MOVE_TO);
		}

		if(attackers.length>1) {
			// how can there be more than one attacker from the 'from' square?!
			throw new exception.InvalidNotation(fen.getFEN(position, 0, 1), notation, i18n.ILLEGAL_POSITION);
		}

		// Compute the move descriptor for each remaining "from"-square candidate
		for(var i=0; i<attackers.length; ++i) {
			var currentDescriptor = moveGeneration.isKingSafeAfterMove(position, attackers[i], to, -1);
			if(currentDescriptor) {
				if(descriptor !== null) {
					throw new exception.InvalidNotation(fen.getFEN(position, 0, 1), notation, i18n.REQUIRE_DISAMBIGUATION, m[3], m[7]);
				}
				descriptor = currentDescriptor;
			}
		}
		descriptor = moveGeneration.isKingSafeAfterMove(position, from, to, -1);

		if(!descriptor) {
			var message = position.turn===bt.WHITE ? i18n.NOT_SAFE_FOR_WHITE_KING : i18n.NOT_SAFE_FOR_BLACK_KING;
			throw new exception.InvalidNotation(fen.getFEN(position, 0, 1), notation, message);
		}
	} else {
		// PAWN move
		if(bt.fileFromString(m[2][0]) !== bt.fileFromString(m[3][0])) {
			descriptor = getPawnCaptureDescriptor(position, notation, bt.fileFromString(m[2][0]), to);
		}
		else {
			descriptor = getPawnAdvanceDescriptor(position, notation, to);
		}

		// Ensure that the pawn move do not let a king in check.
		if(!descriptor) {
			var message = position.turn===bt.WHITE ? i18n.NOT_SAFE_FOR_WHITE_KING : i18n.NOT_SAFE_FOR_BLACK_KING;
			throw new exception.InvalidNotation(fen.getFEN(position, 0, 1), notation, message);
		}

		// check promotion
		if (position.turn === bt.WHITE && m[2][1] === '7' && m[3][1] === '8'||
		position.turn === bt.BLACK && m[2][1] === '2' && m[3][1] === '1') {
			if (m[4]) {
				var promotion = bt.pieceFromString(m[4]);
				if(promotion === bt.PAWN || promotion === bt.KING) {
					throw new exception.InvalidNotation(fen.getFEN(position, 0, 1), notation, i18n.INVALID_PROMOTED_PIECE, m[4].toUpperCase);
				}

				descriptor = moveDescriptor.makePromotion(descriptor._from, descriptor._to, descriptor._movingPiece % 2, promotion, descriptor._optionalPiece);
			} else {
				throw new exception.InvalidNotation(fen.getFEN(position, 0, 1), notation, i18n.MISSING_PROMOTION);
			}
		}
	}

	// Final result
	return descriptor;
}

function getPawnCaptureDescriptor(position, notation, columnFrom, to) {

	// Ensure that `to` is not on the 1st row.
	var from = to - 16 + position.turn*32;
	if((from & 0x88) !== 0) {
		throw new exception.InvalidNotation(fen.getFEN(position, 0, 1), notation, i18n.INVALID_CAPTURING_PAWN_MOVE);
	}

	// Compute the "from"-square.
	var columnTo = to % 16;
	if(columnTo - columnFrom === 1) { from -= 1; }
	else if(columnTo - columnFrom === -1) { from += 1; }
	else {
		throw new exception.InvalidNotation(fen.getFEN(position, 0, 1), notation, i18n.INVALID_CAPTURING_PAWN_MOVE);
	}

	// Check the content of the "from"-square
	if(position.board[from] !== bt.PAWN*2+position.turn) {
		throw new exception.InvalidNotation(fen.getFEN(position, 0, 1), notation, i18n.INVALID_CAPTURING_PAWN_MOVE);
	}

	// Check the content of the "to"-square
	var toContent = position.board[to];
	if(toContent < 0) {
		if(to === (5-position.turn*3)*16 + position.enPassant) { // detecting "en-passant" captures
			return moveGeneration.isKingSafeAfterMove(position, from, to, (4-position.turn)*16 + position.enPassant);
		}
	}
	else if(toContent % 2 !== position.turn) { // detecting regular captures
		return moveGeneration.isKingSafeAfterMove(position, from, to, -1);
	}

	throw new exception.InvalidNotation(fen.getFEN(position, 0, 1), notation, i18n.INVALID_CAPTURING_PAWN_MOVE);
}


/**
 * Delegate function for non-capturing pawn move parsing.
 *
 * @returns {boolean|MoveDescriptor}
 */
function getPawnAdvanceDescriptor(position, notation, to) {

	// Ensure that `to` is not on the 1st row.
	var offset = 16 - position.turn*32;
	var from = to - offset;
	if((from & 0x88) !== 0) {
		throw new exception.InvalidNotation(fen.getFEN(position, 0, 1), notation, i18n.INVALID_NON_CAPTURING_PAWN_MOVE);
	}

	// Check the content of the "to"-square
	if(position.board[to] >= 0) {
		throw new exception.InvalidNotation(fen.getFEN(position, 0, 1), notation, i18n.INVALID_NON_CAPTURING_PAWN_MOVE);
	}

	// Check the content of the "from"-square
	var expectedFromContent = bt.PAWN*2+position.turn;
	if(position.board[from] === expectedFromContent) {
		return moveGeneration.isKingSafeAfterMove(position, from, to, -1);
	}

	// Look for two-square pawn moves
	else if(position.board[from] < 0) {
		from -= offset;
		var firstSquareOfRow = (1 + position.turn*5) * 16;
		if(from >= firstSquareOfRow && from < firstSquareOfRow+8 && position.board[from] === expectedFromContent) {
			return moveGeneration.isKingSafeAfterMove(position, from, to, -1);
		}
	}

	throw new exception.InvalidNotation(fen.getFEN(position, 0, 1), notation, i18n.INVALID_NON_CAPTURING_PAWN_MOVE);
}<|MERGE_RESOLUTION|>--- conflicted
+++ resolved
@@ -1,25 +1,4 @@
 /******************************************************************************
-<<<<<<< HEAD
-*                                                                            *
-*    This file is part of Kokopu, a JavaScript chess library.                *
-*    Copyright (C) 2018-2020  Yoann Le Montagner <yo35 -at- melix.net>       *
-*                                                                            *
-*    This program is free software: you can redistribute it and/or           *
-*    modify it under the terms of the GNU Lesser General Public License      *
-*    as published by the Free Software Foundation, either version 3 of       *
-*    the License, or (at your option) any later version.                     *
-*                                                                            *
-*    This program is distributed in the hope that it will be useful,         *
-*    but WITHOUT ANY WARRANTY; without even the implied warranty of          *
-*    MERCHANTABILITY or FITNESS FOR A PARTICULAR PURPOSE. See the            *
-*    GNU Lesser General Public License for more details.                     *
-*                                                                            *
-*    You should have received a copy of the GNU Lesser General               *
-*    Public License along with this program. If not, see                     *
-*    <http://www.gnu.org/licenses/>.                                         *
-*                                                                            *
-******************************************************************************/
-=======
  *                                                                            *
  *    This file is part of Kokopu, a JavaScript chess library.                *
  *    Copyright (C) 2018-2021  Yoann Le Montagner <yo35 -at- melix.net>       *
@@ -39,7 +18,6 @@
  *    <http://www.gnu.org/licenses/>.                                         *
  *                                                                            *
  ******************************************************************************/
->>>>>>> 9faf16fc
 
 
 'use strict';
